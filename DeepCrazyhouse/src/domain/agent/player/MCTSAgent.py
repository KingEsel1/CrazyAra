"""
@file: MCTSAgent.py
Created on 10.10.18
@project: crazy_ara_refactor
@author: queensgambit

Please describe what the content of this file is about
"""

import numpy as np
from DeepCrazyhouse.src.domain.crazyhouse.output_representation import get_probs_of_move_list, value_to_centipawn
from DeepCrazyhouse.src.domain.agent.NeuralNetAPI import NeuralNetAPI
from copy import deepcopy
from multiprocessing import Barrier, Pipe
import logging
from DeepCrazyhouse.src.domain.agent.player.util.NetPredService import NetPredService
from DeepCrazyhouse.src.domain.agent.player.util.Node import Node
from concurrent.futures import ThreadPoolExecutor
from time import time
from DeepCrazyhouse.src.domain.agent.player._Agent import _Agent
from DeepCrazyhouse.src.domain.crazyhouse.GameState import GameState

import cProfile, pstats, io


def profile(fnc):
    """
    A decorator that uses cProfile to profile a function
    :param fnc: Function handle to decorate.
    :return:
    """

    def inner(*args, **kwargs):
        pr = cProfile.Profile()
        pr.enable()
        retval = fnc(*args, **kwargs)
        pr.disable()
        s = io.StringIO()
        sortby = 'cumulative'
        ps = pstats.Stats(pr, stream=s).sort_stats(sortby)
        ps.print_stats()
        print(s.getvalue())
        return retval

    return inner


class MCTSAgent(_Agent):

    def __init__(self, net: NeuralNetAPI, threads=16, batch_size=8, playouts_empty_pockets=256,
                 playouts_filled_pockets=512, cpuct=1, dirichlet_epsilon=.25,
                 dirichlet_alpha=0.2, max_search_depth=15, temperature=0., clip_quantil=0.,
                 q_value_weight=0., virtual_loss=3, verbose=True, min_movetime=100):
        """
        Constructor of the MCTSAgent.
        The MCTSAgent runs playouts/simulations in the search tree and updates the node statistics.
        The final move is chosen according to the visit count of each direct child node.
        One playout is defined as expanding one new node in the tree. In the case of chess this means evaluating a new board position.

        If the evaluation for one move takes too long on your hardware you can decrease the value for:
         nb_playouts_empty_pockets and nb_playouts_filled_pockets.

        For more details and the mathematical equations please take a look at src/domain/agent/README.md as well as the
        official DeepMind-papers.

        :param net: NeuralNetAPI handle which is used to communicate with the neural network
        :param threads: Number of threads to evaluate the nodes in parallel
        :param playouts_empty_pockets: Number of playouts/simulations which will be done if the Crazyhouse-Pockets of
                                        both players are empty.
        :param playouts_filled_pockets: Number of playouts/simulations which will be done if at least one player has a
                                        piece in their pocket. The number of legal-moves is higher when drop
                                        moves are available.
        :param cpuct: CPUCT-value which weights the balance between the policy/action and value term.
                     The playstyle depends strongly on this value.
        :param dirichlet_epsilon: Weigh value for the dirichlet noise. If 0. -> no noise. If 1. -> complete noise.
                                The dirichlet noise ensures that unlikely nodes can be explored
        :param dirichlet_alpha: Alpha parameter of the dirichlet noise which is applied to the prior policy for the
                                current root node: https://en.wikipedia.org/wiki/Dirichlet_process
        :param max_search_depth: Maximum search depth to reach in the current search tree. If the depth has been reached
                                the evaluation stops.
        :param temperature: The temperature parameters is an exponential scaling factor which is applied to the
                            posterior policy. Afterwards the chosen move to play is sampled from this policy.
                            Range: [0.,1.]:
                            If 0. -> Deterministic policy. The move is chosen with the highest probability
                            If 1. -> Pure random sampling policy. The move is sampled from the posterior without any
                                    scaling being applied.
        :param clip_quantil: A quantil clipping parameter with range [0., 1.]. All cummulated low percentages for moves
                            are set to 0. This makes sure that very unlikely moves (blunders) are clipped after
                            the exponential scaling.
        :param: q_value_weight: Float indicating how the number of visits and the q-values should be mixed.
                                Expected to be in range [0.,1.]
        :param virtual_loss: An artificial loss term which is applied to each node which is currently being visited.
                             This term make it look like that the current visit of this node led to +X losses where X
                             is the virtual loss. This prevents that every thread will evaluate the same node.
        :param verbose: Defines weather to print out info messages for the current calculated line
        :param min_movetime: Minimum time in milliseconds to search for the best move
        """

        super().__init__(temperature, clip_quantil, verbose)

        # the root node contains all references to its child nodes
        self.root_node = None

        # stores the links for all nodes
        self.max_depth = 10

        # stores a lookup for all possible board states after the opposite player played its move
        self.node_lookup = {}

        # get the network reference
        self.net = net

        self.virtual_loss = virtual_loss
        self.cpuct_init = cpuct
        self.cpuct = cpuct
        self.max_search_depth = max_search_depth
        self.nb_workers = threads
        self.batch_size = batch_size

        # create pip endings for itself and the prediction service
        self.my_pipe_endings = []
        pip_endings_external = []
        for i in range(threads):
            ending1, ending2 = Pipe()
            self.my_pipe_endings.append(ending1)
            pip_endings_external.append(ending2)

        self.net_pred_service = NetPredService(pip_endings_external, self.net, batch_size)

        self.nb_playouts_empty_pockets = playouts_empty_pockets
        self.nb_playouts_filled_pockets = playouts_filled_pockets

        self.dirichlet_alpha = dirichlet_alpha
        self.dirichlet_epsilon = dirichlet_epsilon

        self.movetime_ms = min_movetime
        self.q_value_weight = q_value_weight

    def evaluate_board_state(self, state_in: GameState):
        """
        Analyzes the current board state

        :param state_in: Actual game state to evaluate for the MCTS
        :return:
        """

        # store the time at which the search started
        t_start_eval = time()

        state = deepcopy(state_in)

        # check if the net prediction service has already been started
        if self.net_pred_service.running is False:
            # start the prediction daemon thread
            self.net_pred_service.start()

        # receive a list of all possible legal move in the current board position
        legal_moves = list(state.get_legal_moves())

        # store what depth has been reached at maximum in the current search tree
        # default is 1, in case only 1 move is available
        max_depth_reached = 1

        # consistency check
        if len(legal_moves) == 0:
            raise Exception('The given board state has no legal move available')

        # check for fast way out
        if len(legal_moves) == 1:

            # set value 0 as a dummy value
            value = 0
            p_vec_small = np.array([1], np.float32)

            board_fen = state.get_pythonchess_board().fen()

            # check first if the the current tree can be reused
            if board_fen in self.node_lookup:
                self.root_node = self.node_lookup[board_fen]
                logging.debug('Reuse the search tree. Number of nodes in search tree: %d', self.root_node.n_sum)
            else:
                logging.debug("The given board position wasn't found in the search tree.")
                logging.debug("Starting a brand new search tree...")

                # create a new root node
                self.root_node = Node(value, p_vec_small, legal_moves, str(state.get_legal_moves()))

                # check a child node if it doesn't exists already
                if self.root_node.child_nodes[0] is None:
                    state_child = deepcopy(state_in)
                    state_child.apply_move(legal_moves[0])

                    # initialize is_leaf by default to false
                    is_leaf = False

                    # check if the current player has won the game
                    # (we don't need to check for is_lost() because the game is already over
                    #  if the current player checkmated his opponent)
                    if state.is_won() is True:
                        value = -1
                        is_leaf = True
                        legal_moves_child = []
                        p_vec_small_child = None

                    # check if you can claim a draw - its assumed that the draw is always claimed
                    elif state.is_draw() is True:
                        value = 0
                        is_leaf = True
                        legal_moves_child = []
                        p_vec_small_child = None

                    else:
                        legal_moves_child = list(state_child.get_legal_moves())

                        # start a brand new prediction for the child
                        state_planes = state_child.get_state_planes()
                        [value, policy_vec] = self.net.predict_single(state_planes)

                        # extract a sparse policy vector with normalized probabilities
                        p_vec_small_child = get_probs_of_move_list(policy_vec, legal_moves_child, state_child.is_white_to_move())

                    # create a new child node
                    child_node = Node(value, p_vec_small_child, legal_moves_child, str(state_child.get_legal_moves()), is_leaf)

                    # connect the child to the root
                    self.root_node.child_nodes[0] = child_node

        else:
            board_fen = state.get_board_fen()

            # check first if the the current tree can be reused
            if board_fen in self.node_lookup:
                self.root_node = self.node_lookup[board_fen]
                logging.debug('Reuse the search tree. Number of nodes in search tree: %d', self.root_node.nb_total_expanded_child_nodes)
            else:
                logging.debug("The given board position wasn't found in the search tree.")
                logging.debug("Starting a brand new search tree...")

                # initialize is_leaf by default to false
                is_leaf = False

                # start a brand new tree
                state_planes = state.get_state_planes()
                [value, policy_vec] = self.net.predict_single(state_planes)

                # extract a sparse policy vector with normalized probabilities
                p_vec_small = get_probs_of_move_list(policy_vec, legal_moves, state.is_white_to_move())

                # create a new root node
                self.root_node = Node(value, p_vec_small, legal_moves, str(state.get_legal_moves()), is_leaf)

            # clear the look up table
            self.node_lookup = {}

            # apply dirichlet noise to the prior probabilities in order to ensure
            #  that every move can possibly be visited
            self.root_node.apply_dirichlet_noise_to_prior_policy(epsilon=self.dirichlet_epsilon, alpha=self.dirichlet_alpha)

            futures = []

            # set the number of playouts accordingly
            if state_in.are_pocket_empty() is True:
                nb_playouts = self.nb_playouts_empty_pockets
            else:
                nb_playouts = self.nb_playouts_filled_pockets

            t_elapsed = 0
            cur_playouts = 0
            old_time = time()

            while max_depth_reached < self.max_search_depth and\
                       cur_playouts < nb_playouts and\
                     t_elapsed*1000 < self.movetime_ms: #and np.abs(self.root_node.q.mean()) < 0.99:

                # start searching
                with ThreadPoolExecutor(max_workers=self.nb_workers) as executor:
                    for i in range(self.nb_workers):
                        # calculate the thread id based on the current playout
                        futures.append(executor.submit(self._run_single_playout, state=deepcopy(state),
                                                       parent_node=self.root_node, depth=1, mv_list=[]))

                cur_playouts += self.nb_workers
                time_show_info = time() - old_time

                # store the mean of all value predictions in this variable
                #mean_value = 0

                for i, f in enumerate(futures):
                    cur_value, cur_depth, mv_list = f.result()

                    # sum up all values
                    #mean_value += cur_value

                    if cur_depth > max_depth_reached:
                        max_depth_reached = cur_depth

                    # Print every second if verbose is true
                    if self.verbose and time_show_info > 1:
                        str_moves = self._mv_list_to_str(mv_list)
                        logging.debug('Update: %d' % cur_depth)
                        print('info score cp %d depth %d nodes %d pv%s' % (
                            value_to_centipawn(cur_value), cur_depth, self.root_node.n_sum, str_moves))
                        old_time = time()

                # update the current search time
                t_elapsed = time() - t_start_eval
                if self.verbose and time_show_info > 1:
                    print('info nps %d time %d' % ((self.root_node.n_sum / t_elapsed), t_elapsed * 1000))

            # receive the policy vector based on the MCTS search
            p_vec_small = self.root_node.get_mcts_policy(self.q_value_weight)
            print('info string move overhead is %dms' % (t_elapsed*1000 - self.movetime_ms))

        # store the current root in the lookup table
        self.node_lookup[state.get_board_fen()] = self.root_node

        # select the q value which would score the highest value
<<<<<<< HEAD
        value = self.root_node.q.max()
        lst_best_moves, _ = self.get_calclated_line()
        str_moves = self._mv_list_to_str(lst_best_moves)

        # show the best calculated line
        time_e = time() - t_start_eval
        node_searched = self.root_node.n_sum
        print('info score cp %d depth %d nodes %d time %d nps %d pv%s' % (
            value_to_centipawn(value), max_depth_reached, node_searched, time_e*1000, node_searched/max(1, time_e), str_moves))
=======
        #value = self.root_node.q.max()

        # select the q-value according to the mcts best child value
        best_child_idx = self.root_node.get_mcts_policy(self.q_value_weight).argmax()
        value = self.root_node.q[best_child_idx]

        lst_best_moves, _ = self.get_calculated_line()

        str_moves = self._mv_list_to_str(lst_best_moves)

        # show the best calculated line
        print('info score cp %d depth %d nodes %d time %d pv%s' % (
        value_to_centipawn(value), max_depth_reached, self.root_node.n_sum, (time() - t_start_eval) * 1000, str_moves))
>>>>>>> 935ba3e9

        if len(legal_moves) != len(p_vec_small):
            print('Legal move list %s with length %s is uncompatible to policy vector %s with shape %s for board state %s' % (legal_moves, len(legal_moves), p_vec_small, p_vec_small.shape, state_in))
            self.node_lookup = {}
            # restart the search TODO: Fix this error
            """
                raise Exception('Legal move list %s with length %s is uncompatible to policy vector %s with shape %s for board state %s' % (legal_moves, len(legal_moves), p_vec_small, p_vec_small.shape, state_in))
                    Exception: Legal move list [Move.from_uci('e4h7'), Move.from_uci('e4g6'), Move.from_uci('e4f5'), Move.from_uci('c4a6'), Move.from_uci('c4b5'), Move.from_uci('c4b3'), Move.from_uci('f3g5'), Move.from_uci('f3e5'), Move.from_uci('f3h4'), Move.from_uci('f3d4'), Move.from_uci('f3d2'), Move.from_uci('f3e1'), Move.from_uci('g1h1'), Move.from_uci('f1e1'), Move.from_uci('d1e2'), Move.from_uci('d1d2'), Move.from_uci('d1e1'), Move.from_uci('d1c1'), Move.from_uci('d1b1'), Move.from_uci('a1c1'), Move.from_uci('a1b1'), Move.from_uci('d3d4'), Move.from_uci('h2h3'), Move.from_uci('g2g3'), Move.from_uci('c2c3'), Move.from_uci('b2b3'), Move.from_uci('a2a3'), Move.from_uci('h2h4'), Move.from_uci('b2b4'), Move.from_uci('a2a4'), Move.from_uci('N@b1'), Move.from_uci('N@c1'), Move.from_uci('N@e1'), Move.from_uci('N@h1'), Move.from_uci('N@d2'), Move.from_uci('N@e2'), Move.from_uci('N@a3'), Move.from_uci('N@b3'), Move.from_uci('N@c3'), Move.from_uci('N@e3'), Move.from_uci('N@g3'), Move.from_uci('N@h3'), Move.from_uci('N@a4'), Move.from_uci('N@b4'), Move.from_uci('N@d4'), Move.from_uci('N@f4'), Move.from_uci('N@h4'), Move.from_uci('N@b5'), Move.from_uci('N@f5'), Move.from_uci('N@g5'), Move.from_uci('N@h5'), Move.from_uci('N@a6'), Move.from_uci('N@b6'), Move.from_uci('N@c6'), Move.from_uci('N@e6'), Move.from_uci('N@g6'), Move.from_uci('N@d7'), Move.from_uci('N@e7'), Move.from_uci('N@h7'), Move.from_uci('N@b8'), Move.from_uci('N@c8'), Move.from_uci('N@d8'), Move.from_uci('N@e8'), Move.from_uci('N@h8')] with length 64 is uncompatible to policy vector [0.71529347 0.00194482 0.00194482 0.00389555 0.00194482 0.00194482
                     0.00389942 0.00389942 0.00389941 0.0038994  0.0019448  0.0038994
                     0.0019448  0.00389941 0.00389941 0.00194482 0.00585401 0.00194482
                     0.00194482 0.00389941 0.00389942 0.00194482 0.00194482 0.00389942
                     0.00389942 0.00389941 0.00585341 0.00194482 0.00585396 0.00389942
                     0.00389941 0.00389941 0.00389941 0.00389941 0.00194482 0.00585401
                     0.00585401 0.00194482 0.00585399 0.00780859 0.00389942 0.00389941
                     0.00585401 0.00976319 0.00780829 0.00585215 0.00389942 0.00389942
                     0.00194482 0.00194482 0.02735228 0.00389942 0.005854   0.00389939
                     0.00389924 0.00389942 0.00194482 0.00389942 0.00585398 0.00389942
                     0.0038994  0.0038994  0.00585398 0.00194482 0.00389942 0.00389942
                     0.00389942 0.00389942] with shape (68,) for board state r4rk1/ppp2pp1/3p1q1p/n1bPp3/2B1B1b1/3P1N2/PPP2PPP/R2Q1RK1[Nn] w - - 2 13
             """
            return self.evaluate_board_state(state_in)

        return value, legal_moves, p_vec_small

    def perform_action(self, state: GameState, verbose=True):

        value, selected_move, confidence, selected_child_idx = super().perform_action(state)

        # apply the selected mve on the current board state in order to create a lookup table for future board states
        state.apply_move(selected_move)

        # select the q value for the child which leads to the best calculated line
        value = self.root_node.q[selected_child_idx]

        # select the next node
        node = self.root_node.child_nodes[selected_child_idx]

        # store the reference links for all possible child future child to the node lookup table
        for idx, mv in enumerate(state.get_legal_moves()):
            state_future = deepcopy(state)
            state_future.apply_move(mv)

            # store the current child node with it's board fen as the hash-key if the child node has already been expanded
            if node is not None and idx < node.nb_direct_child_nodes and node.child_nodes[idx] is not None:
                self.node_lookup[state_future.get_board_fen()] = node.child_nodes[idx]

        return value, selected_move, confidence, selected_child_idx

    #@profile
    def _run_single_playout(self, state: GameState, parent_node: Node, depth=1, mv_list=[]): #, pipe_id):
        """
        This function works recursively until a terminal node is reached

        :param state: Current game-state for the evaluation. This state differs between the treads
        :param parent_node: Current parent-node of the selected node. In the first  expansion this is the root node.
        :param depth: Current depth for the evaluation. Depth is increased by 1 for every recusive call
        :param mv_list: List of moves which have been taken in the current path. For each selected child node this list
                        is expanded by one move recursively.
        :return: -value: The inverse value prediction of the current board state. The flipping by -1 each turn is needed
                        because the point of view changes each half-move
                depth: Current depth reach by this evaluation
                mv_list: List of moves which have been selected
        """

        # select a legal move on the chess board
        node, move, child_idx = self._select_node(parent_node)

        if move is None:
            raise Exception("Illegal tree setup. A 'None' move was selected which souldn't be possible")

        # update the visit counts to this node
        # temporarily reduce the attraction of this node by applying a virtual loss /
        # the effect of virtual loss will be undone if the playout is over
        parent_node.apply_virtual_loss_to_child(child_idx, self.virtual_loss)

        # apply the selected move on the board
        state.apply_move(move)

        # append the selected move to the move list
        mv_list.append(move)

        if node is None:

            # get the board-fen which is used as an identifier for the board positions in the look-up table
            board_fen = state.get_board_fen()

            # check if the addressed fen exist in the look-up table
            if board_fen in self.node_lookup:
                # get the node from the look-up list
                node = self.node_lookup[board_fen]

                with parent_node.lock:
                    # setup a new connection from the parent to the child
                    parent_node.child_nodes[child_idx] = node

                # get the prior value from the leaf node which has already been expanded
                #value = node.v

                # get the value from the leaf node (the current function is called recursively)
                value, depth, mv_list = self._run_single_playout(state, node, depth+1, mv_list)

            else:
                # expand and evaluate the new board state (the node wasn't found in the look-up table)
                # its value will be backpropagated through the tree and flipped after every layer

                # receive a free available pipe
                my_pipe = self.my_pipe_endings.pop()
                my_pipe.send(state.get_state_planes())
                # this pipe waits for the predictions of the network inference service
                [value, policy_vec] = my_pipe.recv()
                # put the used pipe back into the list
                self.my_pipe_endings.append(my_pipe)

                # initialize is_leaf by default to false
                is_leaf = False

                # check if the current player has won the game
                # (we don't need to check for is_lost() because the game is already over
                #  if the current player checkmated his opponent)
                if state.is_won() is True:
                    value = -1
                    is_leaf = True
                    legal_moves = []
                    p_vec_small = None

                # check if you can claim a draw - its assumed that the draw is always claimed
                elif state.is_draw() is True:
                    value = 0
                    is_leaf = True
                    legal_moves = []
                    p_vec_small = None
                else:
                    # get the current legal move of its board state
                    legal_moves = list(state.get_legal_moves())
                    if len(legal_moves) < 1:
                        raise Exception('No legal move is available for state: %s' % state)

                    # extract a sparse policy vector with normalized probabilities
                    try:
                        p_vec_small = get_probs_of_move_list(policy_vec, legal_moves,
                                                             is_white_to_move=state.is_white_to_move(), normalize=True)

                    except KeyError:
                        raise Exception('Key Error for state: %s' % state)

                # create a new node
                #new_node = Node(value, p_vec_small, legal_moves, str(state.get_legal_moves()), is_leaf)
                new_node = Node(value, p_vec_small, legal_moves, '', is_leaf)

                #if is_leaf is False:
                #    # test of adding dirichlet noise to a new node
                #    new_node.apply_dirichlet_noise_to_prior_policy(epsilon=self.dirichlet_epsilon/4, alpha=self.dirichlet_alpha)

                # include a reference to the new node in the look-up table
                self.node_lookup[board_fen] = new_node

                with parent_node.lock:
                    # add the new node to its parent
                    parent_node.child_nodes[child_idx] = new_node

                # check if the new node has a mate_in_one connection (if yes overwrite the network prediction)
                if new_node.mate_child_idx is not None:
                    value = 1

        # check if we have reached a leaf node
        elif node.is_leaf is True:
            value = node.v
            # receive a free available pipe
            my_pipe = self.my_pipe_endings.pop()
            my_pipe.send(state.get_state_planes())
            # this pipe waits for the predictions of the network inference service
            [_, _] = my_pipe.recv()
            # put the used pipe back into the list
            self.my_pipe_endings.append(my_pipe)

        else:
            # get the value from the leaf node (the current function is called recursively)
            value, depth, mv_list = self._run_single_playout(state, node, depth+1, mv_list)

        # revert the virtual loss and apply the predicted value by the network to the node
        parent_node.revert_virtual_loss_and_update(child_idx, self.virtual_loss, -value)

        # we invert the value prediction for the parent of the above node layer because the player's turn is flipped every turn
        return -value, depth, mv_list

    def _select_node(self, parent_node: Node):
        """
        Selects the best child node from a given parent node based on the q and u value

        :param parent_node:
        :return: node - Reference to the node object which has been selected
                        If this node hasn't been expanded yet, None will be returned
                move - The move which leads to the selected child node from the given parent node on forward
                node_idx - Integer idx value indicating the index for the selected child of the parent node
        """

        # check first if there's an immediate mate in one move possible
        if parent_node.mate_child_idx is not None:
            child_idx = parent_node.mate_child_idx
        else:
            # find the move according to the q- and u-values for each move

            # calculate the current u values
            # it's not worth to save the u values as a node attribute because u is updated every time n_sum changes
            u = self.cpuct * parent_node.p * (np.sqrt(parent_node.n_sum) / (1 + parent_node.n))
            child_idx = (parent_node.q + u).argmax()

        node = parent_node.child_nodes[child_idx]
        # now receive the according move based on the calculated move index
        move = parent_node.legal_moves[child_idx]

        return node, move, child_idx

    def _select_node_based_on_mcts_policy(self, parent_node: Node):
        """
        Selects the next node based on the mcts policy which is used to predict the final best move.

        :param parent_node: Node from which to select the next child.
        :return:
        """
        child_idx = parent_node.get_mcts_policy(self.q_value_weight).argmax()

        nb_visits = parent_node.n[child_idx]
        move = parent_node.legal_moves[child_idx]

        return parent_node.child_nodes[child_idx], move, nb_visits

    def show_next_pred_line(self):
        best_moves = []
        # start at the root node
        node = self.root_node

        while node is not None:
            # go deep through the tree by always selecting the best move for both players
            node, move, child_idx = self._select_node(node)
            best_moves.append(move)
        return best_moves

    def get_calculated_line(self):
        """
        Prints out the best search line estimated for both players on the given board state.
        :return:
        """

        if self.root_node is None:
            logging.warning('You must run an evaluation first in order to get the calculated line')

        lst_best_moves = []
        lst_nb_visits = []
        # start at the root node
        node = self.root_node

        while node is not None and node.is_leaf is False:
            # go deep through the tree by always selecting the best move for both players
            node, move, nb_visits = self._select_node_based_on_mcts_policy(node)
            lst_best_moves.append(move)
            lst_nb_visits.append(nb_visits)
        return lst_best_moves, lst_nb_visits

    def _mv_list_to_str(self, lst_moves):
        """
        Converts a given list of chess moves to a single string seperated by spaces.
        :param lst_moves: List chess.Moves objects
        :return: String representing each move in the list
        """
        str_moves = ""
        for mv in lst_moves:
            str_moves += " " + mv.uci()
        return str_moves

    def update_movetime(self, time_ms_per_move):
        """
        Update move time allocation.
        :param time_ms_per_move:  Sets self.movetime_ms to this value
        :return:
        """
        self.movetime_ms = time_ms_per_move<|MERGE_RESOLUTION|>--- conflicted
+++ resolved
@@ -315,9 +315,15 @@
         self.node_lookup[state.get_board_fen()] = self.root_node
 
         # select the q value which would score the highest value
-<<<<<<< HEAD
-        value = self.root_node.q.max()
-        lst_best_moves, _ = self.get_calclated_line()
+
+        #value = self.root_node.q.max()
+
+        # select the q-value according to the mcts best child value
+        best_child_idx = self.root_node.get_mcts_policy(self.q_value_weight).argmax()
+        value = self.root_node.q[best_child_idx]
+
+        lst_best_moves, _ = self.get_calculated_line()
+
         str_moves = self._mv_list_to_str(lst_best_moves)
 
         # show the best calculated line
@@ -325,21 +331,6 @@
         node_searched = self.root_node.n_sum
         print('info score cp %d depth %d nodes %d time %d nps %d pv%s' % (
             value_to_centipawn(value), max_depth_reached, node_searched, time_e*1000, node_searched/max(1, time_e), str_moves))
-=======
-        #value = self.root_node.q.max()
-
-        # select the q-value according to the mcts best child value
-        best_child_idx = self.root_node.get_mcts_policy(self.q_value_weight).argmax()
-        value = self.root_node.q[best_child_idx]
-
-        lst_best_moves, _ = self.get_calculated_line()
-
-        str_moves = self._mv_list_to_str(lst_best_moves)
-
-        # show the best calculated line
-        print('info score cp %d depth %d nodes %d time %d pv%s' % (
-        value_to_centipawn(value), max_depth_reached, self.root_node.n_sum, (time() - t_start_eval) * 1000, str_moves))
->>>>>>> 935ba3e9
 
         if len(legal_moves) != len(p_vec_small):
             print('Legal move list %s with length %s is uncompatible to policy vector %s with shape %s for board state %s' % (legal_moves, len(legal_moves), p_vec_small, p_vec_small.shape, state_in))
